/log/
/log_tensorboard/
/saved/
/pretrained_models
/tmp_print.py
/trash/
<<<<<<< HEAD
/dataset/
=======
/dataset
>>>>>>> 42b628e5

# Byte-compiled / optimized / DLL files
__pycache__/
*.py[cod]
*$py.class

# C extensions
*.so

# Distribution / packaging
.Python
build/
develop-eggs/
dist/
downloads/
eggs/
.eggs/
lib/
lib64/
parts/
sdist/
var/
wheels/
share/python-wheels/
*.egg-info/
.installed.cfg
*.egg
MANIFEST

# PyInstaller
#  Usually these files are written by a python script from a template
#  before PyInstaller builds the exe, so as to inject date/other infos into it.
*.manifest
*.spec

# Installer logs
pip-log.txt
pip-delete-this-directory.txt

# Unit test / coverage reports
htmlcov/
.tox/
.nox/
.coverage
.coverage.*
.cache
nosetests.xml
coverage.xml
*.cover
*.py,cover
.hypothesis/
.pytest_cache/
cover/

# Translations
*.mo
*.pot

# Django stuff:
# *.log
local_settings.py
db.sqlite3
db.sqlite3-journal

# Flask stuff:
instance/
.webassets-cache

# Scrapy stuff:
.scrapy

# Sphinx documentation
docs/_build/

# PyBuilder
.pybuilder/
target/

# Jupyter Notebook
.ipynb_checkpoints

# IPython
profile_default/
ipython_config.py

# pyenv
#   For a library or package, you might want to ignore these files since the code is
#   intended to run in multiple environments; otherwise, check them in:
# .python-version

# pipenv
#   According to pypa/pipenv#598, it is recommended to include Pipfile.lock in version control.
#   However, in case of collaboration, if having platform-specific dependencies or dependencies
#   having no cross-platform support, pipenv may install dependencies that don't work, or not
#   install all needed dependencies.
#Pipfile.lock

# poetry
#   Similar to Pipfile.lock, it is generally recommended to include poetry.lock in version control.
#   This is especially recommended for binary packages to ensure reproducibility, and is more
#   commonly ignored for libraries.
#   https://python-poetry.org/docs/basic-usage/#commit-your-poetrylock-file-to-version-control
#poetry.lock

# pdm
#   Similar to Pipfile.lock, it is generally recommended to include pdm.lock in version control.
#pdm.lock
#   pdm stores project-wide configurations in .pdm.toml, but it is recommended to not include it
#   in version control.
#   https://pdm.fming.dev/#use-with-ide
.pdm.toml

# PEP 582; used by e.g. github.com/David-OConnor/pyflow and github.com/pdm-project/pdm
__pypackages__/

# Celery stuff
celerybeat-schedule
celerybeat.pid

# SageMath parsed files
*.sage.py

# Environments
.env
.venv
env/
venv/
ENV/
env.bak/
venv.bak/

# Spyder project settings
.spyderproject
.spyproject

# Rope project settings
.ropeproject

# mkdocs documentation
/site

# mypy
.mypy_cache/
.dmypy.json
dmypy.json

# Pyre type checker
.pyre/

# pytype static type analyzer
.pytype/

# Cython debug symbols
cython_debug/

# PyCharm
#  JetBrains specific template is maintained in a separate JetBrains.gitignore that can
#  be found at https://github.com/github/gitignore/blob/main/Global/JetBrains.gitignore
#  and can be added to the global gitignore or merged into this file.  For a more nuclear
#  option (not recommended) you can uncomment the following to ignore the entire idea folder.
#.idea/<|MERGE_RESOLUTION|>--- conflicted
+++ resolved
@@ -4,11 +4,7 @@
 /pretrained_models
 /tmp_print.py
 /trash/
-<<<<<<< HEAD
-/dataset/
-=======
 /dataset
->>>>>>> 42b628e5
 
 # Byte-compiled / optimized / DLL files
 __pycache__/
